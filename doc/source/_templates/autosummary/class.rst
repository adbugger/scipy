--- conflicted
+++ resolved
@@ -6,11 +6,7 @@
       .. autosummary::
          :toctree:
       {% for item in all_methods %}
-<<<<<<< HEAD
-         {%- if not item.startswith('_') or item in ['__call__', '__mul__', '__getitem__'] %}
-=======
          {%- if not item.startswith('_') or item in ['__call__', '__mul__', '__getitem__', '__len__'] %}
->>>>>>> 26cbd05a
          {{ name }}.{{ item }}
          {%- endif -%}
       {%- endfor %}
