from __future__ import division, print_function, absolute_import

import pytest

import numpy as np
from numpy.testing import assert_equal, assert_array_almost_equal
from numpy.testing import assert_allclose
from scipy.spatial.transform import Rotation, Slerp
from scipy.stats import special_ortho_group
from itertools import permutations


def test_generic_quat_matrix():
    x = np.array([[3, 4, 0, 0], [5, 12, 0, 0]])
    r = Rotation.from_quaternion(x)
    expected_quat = x / np.array([[5], [13]])
    assert_array_almost_equal(r.as_quaternion(), expected_quat)


def test_from_single_1d_quaternion():
    x = np.array([3, 4, 0, 0])
    r = Rotation.from_quaternion(x)
    expected_quat = x / 5
    assert_array_almost_equal(r.as_quaternion(), expected_quat)


def test_from_single_2d_quaternion():
    x = np.array([[3, 4, 0, 0]])
    r = Rotation.from_quaternion(x)
    expected_quat = x / 5
    assert_array_almost_equal(r.as_quaternion(), expected_quat)


def test_from_square_quat_matrix():
    # Ensure proper norm array broadcasting
    x = np.array([
        [3, 0, 0, 4],
        [5, 0, 12, 0],
        [0, 0, 0, 1],
        [0, 0, 0, -1]
        ])
    r = Rotation.from_quaternion(x)
    expected_quat = x / np.array([[5], [13], [1], [1]])
    assert_array_almost_equal(r.as_quaternion(), expected_quat)


def test_malformed_1d_from_quaternion():
    with pytest.raises(ValueError):
        Rotation.from_quaternion(np.array([1, 2, 3]))


def test_malformed_2d_from_quaternion():
    with pytest.raises(ValueError):
        Rotation.from_quaternion(np.array([
            [1, 2, 3, 4, 5],
            [4, 5, 6, 7, 8]
            ]))


def test_zero_norms_from_quaternion():
    x = np.array([
            [3, 4, 0, 0],
            [0, 0, 0, 0],
            [5, 0, 12, 0]
            ])
    with pytest.raises(ValueError):
        Rotation.from_quaternion(x)


def test_as_dcm_single_1d_quaternion():
    quat = [0, 0, 0, 1]
    mat = Rotation.from_quaternion(quat).as_dcm()
    # mat.shape == (3,3) due to 1d input
    assert_array_almost_equal(mat, np.eye(3))


def test_as_dcm_single_2d_quaternion():
    quat = [[0, 0, 1, 1]]
    mat = Rotation.from_quaternion(quat).as_dcm()
    assert_equal(mat.shape, (1, 3, 3))
    expected_mat = np.array([
        [0, -1, 0],
        [1, 0, 0],
        [0, 0, 1]
        ])
    assert_array_almost_equal(mat[0], expected_mat)


def test_as_dcm_from_square_input():
    quats = [
            [0, 0, 1, 1],
            [0, 1, 0, 1],
            [0, 0, 0, 1],
            [0, 0, 0, -1]
            ]
    mat = Rotation.from_quaternion(quats).as_dcm()
    assert_equal(mat.shape, (4, 3, 3))

    expected0 = np.array([
        [0, -1, 0],
        [1, 0, 0],
        [0, 0, 1]
        ])
    assert_array_almost_equal(mat[0], expected0)

    expected1 = np.array([
        [0, 0, 1],
        [0, 1, 0],
        [-1, 0, 0]
        ])
    assert_array_almost_equal(mat[1], expected1)

    assert_array_almost_equal(mat[2], np.eye(3))
    assert_array_almost_equal(mat[3], np.eye(3))


def test_as_dcm_from_generic_input():
    quats = [
            [0, 0, 1, 1],
            [0, 1, 0, 1],
            [1, 2, 3, 4]
            ]
    mat = Rotation.from_quaternion(quats).as_dcm()
    assert_equal(mat.shape, (3, 3, 3))

    expected0 = np.array([
        [0, -1, 0],
        [1, 0, 0],
        [0, 0, 1]
        ])
    assert_array_almost_equal(mat[0], expected0)

    expected1 = np.array([
        [0, 0, 1],
        [0, 1, 0],
        [-1, 0, 0]
        ])
    assert_array_almost_equal(mat[1], expected1)

    expected2 = np.array([
        [0.4, -2, 2.2],
        [2.8, 1, 0.4],
        [-1, 2, 2]
        ]) / 3
    assert_array_almost_equal(mat[2], expected2)


def test_from_single_2d_dcm():
    dcm = [
            [0, 0, 1],
            [1, 0, 0],
            [0, 1, 0]
            ]
    expected_quat = [0.5, 0.5, 0.5, 0.5]
    assert_array_almost_equal(
            Rotation.from_dcm(dcm).as_quaternion(),
            expected_quat)


def test_from_single_3d_dcm():
    dcm = np.array([
        [0, 0, 1],
        [1, 0, 0],
        [0, 1, 0]
        ]).reshape((1, 3, 3))
    expected_quat = np.array([0.5, 0.5, 0.5, 0.5]).reshape((1, 4))
    assert_array_almost_equal(
            Rotation.from_dcm(dcm).as_quaternion(),
            expected_quat)


def test_from_dcm_calculation():
    expected_quat = np.array([1, 1, 6, 1]) / np.sqrt(39)
    dcm = np.array([
            [-0.8974359, -0.2564103, 0.3589744],
            [0.3589744, -0.8974359, 0.2564103],
            [0.2564103, 0.3589744, 0.8974359]
            ])
    assert_array_almost_equal(
            Rotation.from_dcm(dcm).as_quaternion(),
            expected_quat)
    assert_array_almost_equal(
            Rotation.from_dcm(dcm.reshape((1, 3, 3))).as_quaternion(),
            expected_quat.reshape((1, 4)))


def test_dcm_calculation_pipeline():
    dcm = special_ortho_group.rvs(3, size=10, random_state=0)
    assert_array_almost_equal(Rotation.from_dcm(dcm).as_dcm(), dcm)


def test_from_dcm_ortho_output():
    np.random.seed(0)
    dcm = np.random.random((100, 3, 3))
    ortho_dcm = Rotation.from_dcm(dcm).as_dcm()

    mult_result = np.einsum('...ij,...jk->...ik', ortho_dcm,
                            ortho_dcm.transpose((0, 2, 1)))

    eye3d = np.zeros((100, 3, 3))
    for i in range(3):
        eye3d[:, i, i] = 1.0

    assert_array_almost_equal(mult_result, eye3d)


def test_from_1d_single_rotvec():
    rotvec = [1, 0, 0]
    expected_quat = np.array([0.4794255, 0, 0, 0.8775826])
    result = Rotation.from_rotvec(rotvec)
    assert_array_almost_equal(result.as_quaternion(), expected_quat)


def test_from_2d_single_rotvec():
    rotvec = [[1, 0, 0]]
    expected_quat = np.array([[0.4794255, 0, 0, 0.8775826]])
    result = Rotation.from_rotvec(rotvec)
    assert_array_almost_equal(result.as_quaternion(), expected_quat)


def test_from_generic_rotvec():
    rotvec = [
            [1, 2, 2],
            [1, -1, 0.5],
            [0, 0, 0]
            ]
    expected_quat = np.array([
        [0.3324983, 0.6649967, 0.6649967, 0.0707372],
        [0.4544258, -0.4544258, 0.2272129, 0.7316889],
        [0, 0, 0, 1]
        ])
    assert_array_almost_equal(
            Rotation.from_rotvec(rotvec).as_quaternion(),
            expected_quat)


def test_from_rotvec_small_angle():
    rotvec = np.array([
        [5e-4 / np.sqrt(3), -5e-4 / np.sqrt(3), 5e-4 / np.sqrt(3)],
        [0.2, 0.3, 0.4],
        [0, 0, 0]
        ])

    quat = Rotation.from_rotvec(rotvec).as_quaternion()
    # cos(theta/2) ~~ 1 for small theta
    assert_allclose(quat[0, 3], 1)
    # sin(theta/2) / theta ~~ 0.5 for small theta
    assert_allclose(quat[0, :3], rotvec[0] * 0.5)

    assert_allclose(quat[1, 3], 0.9639685)
    assert_allclose(
            quat[1, :3],
            np.array([
                0.09879603932153465,
                0.14819405898230198,
                0.19759207864306931
                ]))

    assert_equal(quat[2], np.array([0, 0, 0, 1]))


def test_malformed_1d_from_rotvec():
    with pytest.raises(ValueError, match='Expected `rot_vec` to have shape'):
        Rotation.from_rotvec([1, 2])


def test_malformed_2d_from_rotvec():
    with pytest.raises(ValueError, match='Expected `rot_vec` to have shape'):
        Rotation.from_rotvec([
            [1, 2, 3, 4],
            [5, 6, 7, 8]
            ])


def test_as_generic_rotvec():
    quat = np.array([
            [1, 2, -1, 0.5],
            [1, -1, 1, 0.0003],
            [0, 0, 0, 1]
            ])
    quat /= np.linalg.norm(quat, axis=1)[:, None]

    rotvec = Rotation.from_quaternion(quat).as_rotvec()
    angle = np.linalg.norm(rotvec, axis=1)

    assert_allclose(quat[:, 3], np.cos(angle/2))
    assert_allclose(np.cross(rotvec, quat[:, :3]), np.zeros((3, 3)))


def test_as_rotvec_single_1d_input():
    quat = np.array([1, 2, -3, 2])
    expected_rotvec = np.array([0.5772381, 1.1544763, -1.7317144])

    actual_rotvec = Rotation.from_quaternion(quat).as_rotvec()

    assert_equal(actual_rotvec.shape, (3,))
    assert_allclose(actual_rotvec, expected_rotvec)


def test_as_rotvec_single_2d_input():
    quat = np.array([[1, 2, -3, 2]])
    expected_rotvec = np.array([[0.5772381, 1.1544763, -1.7317144]])

    actual_rotvec = Rotation.from_quaternion(quat).as_rotvec()

    assert_equal(actual_rotvec.shape, (1, 3))
    assert_allclose(actual_rotvec, expected_rotvec)


def test_rotvec_calc_pipeline():
    # Include small angles
    rotvec = np.array([
        [0, 0, 0],
        [1, -1, 2],
        [-3e-4, 3.5e-4, 7.5e-5]
        ])
    assert_allclose(Rotation.from_rotvec(rotvec).as_rotvec(), rotvec)


def test_from_euler_single_rotation():
    quat = Rotation.from_euler('z', 90, degrees=True).as_quaternion()
    expected_quat = np.array([0, 0, 1, 1]) / np.sqrt(2)
    assert_allclose(quat, expected_quat)


def test_single_intrinsic_extrinsic_rotation():
    extrinsic = Rotation.from_euler('z', 90, degrees=True).as_dcm()
    intrinsic = Rotation.from_euler('Z', 90, degrees=True).as_dcm()
    assert_allclose(extrinsic, intrinsic)


def test_from_euler_rotation_order():
    # Intrinsic rotation is same as extrinsic with order reversed
    np.random.seed(0)
    a = np.random.randint(low=0, high=180, size=(6, 3))
    b = a[:, ::-1]
    x = Rotation.from_euler('xyz', a, degrees=True).as_quaternion()
    y = Rotation.from_euler('ZYX', b, degrees=True).as_quaternion()
    assert_allclose(x, y)


def test_from_euler_elementary_extrinsic_rotation():
    # Simple test to check if extrinsic rotations are implemented correctly
    dcm = Rotation.from_euler('zx', [90, 90], degrees=True).as_dcm()
    expected_dcm = np.array([
        [0, -1, 0],
        [0, 0, -1],
        [1, 0, 0]
    ])
    assert_array_almost_equal(dcm, expected_dcm)


def test_from_euler_intrinsic_rotation_312():
    angles = [
        [30, 60, 45],
        [30, 60, 30],
        [45, 30, 60]
        ]
    dcm = Rotation.from_euler('ZXY', angles, degrees=True).as_dcm()

    assert_array_almost_equal(dcm[0], np.array([
        [0.3061862, -0.2500000, 0.9185587],
        [0.8838835, 0.4330127, -0.1767767],
        [-0.3535534, 0.8660254, 0.3535534]
    ]))

    assert_array_almost_equal(dcm[1], np.array([
        [0.5334936, -0.2500000, 0.8080127],
        [0.8080127, 0.4330127, -0.3995191],
        [-0.2500000, 0.8660254, 0.4330127]
    ]))

    assert_array_almost_equal(dcm[2], np.array([
        [0.0473672, -0.6123725, 0.7891491],
        [0.6597396, 0.6123725, 0.4355958],
        [-0.7500000, 0.5000000, 0.4330127]
    ]))


def test_from_euler_intrinsic_rotation_313():
    angles = [
        [30, 60, 45],
        [30, 60, 30],
        [45, 30, 60]
        ]
    dcm = Rotation.from_euler('ZXZ', angles, degrees=True).as_dcm()

    assert_array_almost_equal(dcm[0], np.array([
        [0.43559574, -0.78914913, 0.4330127],
        [0.65973961, -0.04736717, -0.750000],
        [0.61237244, 0.61237244, 0.500000]
    ]))

    assert_array_almost_equal(dcm[1], np.array([
        [0.6250000, -0.64951905, 0.4330127],
        [0.64951905, 0.1250000, -0.750000],
        [0.4330127, 0.750000, 0.500000]
    ]))

    assert_array_almost_equal(dcm[2], np.array([
        [-0.1767767, -0.91855865, 0.35355339],
        [0.88388348, -0.30618622, -0.35355339],
        [0.4330127, 0.25000000, 0.8660254]
    ]))


def test_from_euler_extrinsic_rotation_312():
    angles = [
        [30, 60, 45],
        [30, 60, 30],
        [45, 30, 60]
        ]
    dcm = Rotation.from_euler('zxy', angles, degrees=True).as_dcm()

    assert_array_almost_equal(dcm[0], np.array([
        [0.91855865, 0.1767767, 0.35355339],
        [0.25000000, 0.4330127, -0.8660254],
        [-0.30618622, 0.88388348, 0.35355339]
    ]))

    assert_array_almost_equal(dcm[1], np.array([
        [0.96650635, -0.0580127, 0.2500000],
        [0.25000000, 0.4330127, -0.8660254],
        [-0.0580127, 0.89951905, 0.4330127]
    ]))

    assert_array_almost_equal(dcm[2], np.array([
        [0.65973961, -0.04736717, 0.7500000],
        [0.61237244, 0.61237244, -0.5000000],
        [-0.43559574, 0.78914913, 0.4330127]
    ]))


def test_from_euler_extrinsic_rotation_313():
    angles = [
        [30, 60, 45],
        [30, 60, 30],
        [45, 30, 60]
        ]
    dcm = Rotation.from_euler('zxz', angles, degrees=True).as_dcm()

    assert_array_almost_equal(dcm[0], np.array([
        [0.43559574, -0.65973961, 0.61237244],
        [0.78914913, -0.04736717, -0.61237244],
        [0.4330127, 0.75000000, 0.500000]
    ]))

    assert_array_almost_equal(dcm[1], np.array([
        [0.62500000, -0.64951905, 0.4330127],
        [0.64951905, 0.12500000, -0.750000],
        [0.4330127, 0.75000000, 0.500000]
    ]))

    assert_array_almost_equal(dcm[2], np.array([
        [-0.1767767, -0.88388348, 0.4330127],
        [0.91855865, -0.30618622, -0.250000],
        [0.35355339, 0.35355339, 0.8660254]
    ]))


def test_as_euler_asymmetric_axes():
    np.random.seed(0)
    n = 10
    angles = np.empty((n, 3))
    angles[:, 0] = np.random.uniform(low=-np.pi, high=np.pi, size=(n,))
    angles[:, 1] = np.random.uniform(low=-np.pi / 2, high=np.pi / 2, size=(n,))
    angles[:, 2] = np.random.uniform(low=-np.pi, high=np.pi, size=(n,))

    for seq_tuple in permutations('xyz'):
        # Extrinsic rotations
        seq = ''.join(seq_tuple)
        assert_allclose(angles, Rotation.from_euler(seq, angles).as_euler(seq))
        # Intrinsic rotations
        seq = seq.upper()
        assert_allclose(angles, Rotation.from_euler(seq, angles).as_euler(seq))


def test_as_euler_symmetric_axes():
    np.random.seed(0)
    n = 10
    angles = np.empty((n, 3))
    angles[:, 0] = np.random.uniform(low=-np.pi, high=np.pi, size=(n,))
    angles[:, 1] = np.random.uniform(low=0, high=np.pi, size=(n,))
    angles[:, 2] = np.random.uniform(low=-np.pi, high=np.pi, size=(n,))

    for axis1 in ['x', 'y', 'z']:
        for axis2 in ['x', 'y', 'z']:
            if axis1 == axis2:
                continue
            # Extrinsic rotations
            seq = axis1 + axis2 + axis1
            assert_allclose(
                angles, Rotation.from_euler(seq, angles).as_euler(seq))
            # Intrinsic rotations
            seq = seq.upper()
            assert_allclose(
                angles, Rotation.from_euler(seq, angles).as_euler(seq))


def test_as_euler_degenerate_asymmetric_axes():
    # Since we cannot check for angle equality, we check for dcm equality
    angles = np.array([
        [45, 90, 35],
        [35, -90, 20],
        [35, 90, 25],
        [25, -90, 15]
        ])

    with pytest.warns(UserWarning, match="Gimbal lock"):
        for seq_tuple in permutations('xyz'):
            # Extrinsic rotations
            seq = ''.join(seq_tuple)
            rotation = Rotation.from_euler(seq, angles, degrees=True)
            dcm_expected = rotation.as_dcm()

            angle_estimates = rotation.as_euler(seq, degrees=True)
            dcm_estimated = Rotation.from_euler(
                seq, angle_estimates, degrees=True
                ).as_dcm()

            assert_array_almost_equal(dcm_expected, dcm_estimated)

            # Intrinsic rotations
            seq = seq.upper()
            rotation = Rotation.from_euler(seq, angles, degrees=True)
            dcm_expected = rotation.as_dcm()

            angle_estimates = rotation.as_euler(seq, degrees=True)
            dcm_estimated = Rotation.from_euler(
                seq, angle_estimates, degrees=True
                ).as_dcm()

            assert_array_almost_equal(dcm_expected, dcm_estimated)


def test_as_euler_degenerate_symmetric_axes():
    # Since we cannot check for angle equality, we check for dcm equality
    angles = np.array([
        [15, 0, 60],
        [35, 0, 75],
        [60, 180, 35],
        [15, -180, 25],
        ])

    with pytest.warns(UserWarning, match="Gimbal lock"):
        for axis1 in ['x', 'y', 'z']:
            for axis2 in ['x', 'y', 'z']:
                if axis1 == axis2:
                    continue

                # Extrinsic rotations
                seq = axis1 + axis2 + axis1
                rotation = Rotation.from_euler(seq, angles, degrees=True)
                dcm_expected = rotation.as_dcm()

                angle_estimates = rotation.as_euler(seq, degrees=True)
                dcm_estimated = Rotation.from_euler(
                    seq, angle_estimates, degrees=True
                    ).as_dcm()

                assert_array_almost_equal(dcm_expected, dcm_estimated)

                # Intrinsic rotations
                seq = seq.upper()
                rotation = Rotation.from_euler(seq, angles, degrees=True)
                dcm_expected = rotation.as_dcm()

                angle_estimates = rotation.as_euler(seq, degrees=True)
                dcm_estimated = Rotation.from_euler(
                    seq, angle_estimates, degrees=True
                    ).as_dcm()

                assert_array_almost_equal(dcm_expected, dcm_estimated)


def test_inv():
    np.random.seed(0)
    n = 10
    p = Rotation.from_quaternion(np.random.normal(size=(n, 4)))
    q = p.inv()

    p_dcm = p.as_dcm()
    q_dcm = q.as_dcm()
    result1 = np.einsum('...ij,...jk->...ik', p_dcm, q_dcm)
    result2 = np.einsum('...ij,...jk->...ik', q_dcm, p_dcm)

    eye3d = np.empty((n, 3, 3))
    eye3d[:] = np.eye(3)

    assert_array_almost_equal(result1, eye3d)
    assert_array_almost_equal(result2, eye3d)


def test_inv_single_rotation():
    np.random.seed(0)
    p = Rotation.from_quaternion(np.random.normal(size=(4,)))
    q = p.inv()

    p_dcm = p.as_dcm()
    q_dcm = q.as_dcm()
    res1 = np.dot(p_dcm, q_dcm)
    res2 = np.dot(q_dcm, p_dcm)

    eye = np.eye(3)

    assert_array_almost_equal(res1, eye)
    assert_array_almost_equal(res2, eye)

    x = Rotation.from_quaternion(np.random.normal(size=(1, 4)))
    y = x.inv()

    x_dcm = x.as_dcm()
    y_dcm = y.as_dcm()
    result1 = np.einsum('...ij,...jk->...ik', x_dcm, y_dcm)
    result2 = np.einsum('...ij,...jk->...ik', y_dcm, x_dcm)

    eye3d = np.empty((1, 3, 3))
    eye3d[:] = np.eye(3)

    assert_array_almost_equal(result1, eye3d)
    assert_array_almost_equal(result2, eye3d)


<<<<<<< HEAD
def test_slerp():
    np.random.seed(0)

    key_rots = Rotation.from_quaternion(np.random.uniform(size=(5, 4)))
    key_quats = key_rots.as_quaternion()

    key_times = [0, 1, 2, 3, 4]
    interpolator = Slerp(key_times, key_rots)

    times = [0, 0.5, 0.25, 1, 1.5, 2, 2.75, 3, 3.25, 3.60, 4]
    interp_rots = interpolator(times)
    interp_quats = interp_rots.as_quaternion()

    # Dot products are affected by sign of quaternions
    interp_quats[interp_quats[:, -1] < 0] *= -1
    # Checking for quaternion equality, perform same operation
    key_quats[key_quats[:, -1] < 0] *= -1

    # Equality at keyframes, including both endpoints
    assert_allclose(interp_quats[0], key_quats[0])
    assert_allclose(interp_quats[3], key_quats[1])
    assert_allclose(interp_quats[5], key_quats[2])
    assert_allclose(interp_quats[7], key_quats[3])
    assert_allclose(interp_quats[10], key_quats[4])

    # Constant angular velocity between keyframes. Check by equating
    # cos(theta) between quaternion pairs with equal time difference.
    cos_theta1 = np.sum(interp_quats[0] * interp_quats[2])
    cos_theta2 = np.sum(interp_quats[2] * interp_quats[1])
    assert_allclose(cos_theta1, cos_theta2)

    cos_theta4 = np.sum(interp_quats[3] * interp_quats[4])
    cos_theta5 = np.sum(interp_quats[4] * interp_quats[5])
    assert_allclose(cos_theta4, cos_theta5)

    # theta1: 0 -> 0.25, theta3 : 0.5 -> 1
    # Use double angle formula for double the time difference
    cos_theta3 = np.sum(interp_quats[1] * interp_quats[3])
    assert_allclose(cos_theta3, 2 * (cos_theta1**2) - 1)

    # Miscellaneous checks
    assert_equal(interp_rots.n, len(times))


def test_slerp_single_rot():
    with pytest.raises(ValueError, match="at least 2 rotations"):
        r = Rotation.from_quaternion([1, 2, 3, 4])
        Slerp([1], r)


def test_slerp_time_dim_mismatch():
    with pytest.raises(ValueError,
                       match="times to be specified in a 1 dimensional array"):
        np.random.seed(0)
        r = Rotation.from_quaternion(np.random.uniform(size=(2, 4)))
        t = np.array([[1],
                      [2]])
        Slerp(t, r)


def test_slerp_num_rotations_mismatch():
    with pytest.raises(ValueError, match="number of rotations to be equal to "
                                         "number of timestamps"):
        np.random.seed(0)
        r = Rotation.from_quaternion(np.random.uniform(size=(5, 4)))
        t = np.arange(7)
        Slerp(t, r)


def test_slerp_equal_times():
    with pytest.raises(ValueError, match="strictly increasing order"):
        np.random.seed(0)
        r = Rotation.from_quaternion(np.random.uniform(size=(5, 4)))
        t = [0, 1, 2, 2, 4]
        Slerp(t, r)


def test_slerp_decreasing_times():
    with pytest.raises(ValueError, match="strictly increasing order"):
        np.random.seed(0)
        r = Rotation.from_quaternion(np.random.uniform(size=(5, 4)))
        t = [0, 1, 3, 2, 4]
        Slerp(t, r)


def test_slerp_call_time_dim_mismatch():
    np.random.seed(0)
    r = Rotation.from_quaternion(np.random.uniform(size=(5, 4)))
    t = np.arange(5)
    s = Slerp(t, r)

    with pytest.raises(ValueError,
                       match="times to be specified in a 1 dimensional array"):
        interp_times = np.array([[3.5],
                                 [4.2]])
        s(interp_times)


def test_slerp_call_time_out_of_range():
    np.random.seed(0)
    r = Rotation.from_quaternion(np.random.uniform(size=(5, 4)))
    t = np.arange(5) + 1
    s = Slerp(t, r)

    with pytest.raises(ValueError, match="times must be within the range"):
        s([0, 1, 2])
    with pytest.raises(ValueError, match="times must be within the range"):
        s([1, 2, 6])
=======
def test_apply_single_rotation_single_point():
    dcm = np.array([
        [0, -1, 0],
        [1, 0, 0],
        [0, 0, 1]
    ])
    r_1d = Rotation.from_dcm(dcm)
    r_2d = Rotation.from_dcm(np.expand_dims(dcm, axis=0))

    v_1d = np.array([1, 2, 3])
    v_2d = np.expand_dims(v_1d, axis=0)
    v1d_rotated = np.array([-2, 1, 3])
    v2d_rotated = np.expand_dims(v1d_rotated, axis=0)

    assert_allclose(r_1d.apply(v_1d), v1d_rotated)
    assert_allclose(r_1d.apply(v_2d), v2d_rotated)
    assert_allclose(r_2d.apply(v_1d), v2d_rotated)
    assert_allclose(r_2d.apply(v_2d), v2d_rotated)

    v1d_inverse = np.array([2, -1, 3])
    v2d_inverse = np.expand_dims(v1d_inverse, axis=0)

    assert_allclose(r_1d.apply(v_1d, inverse=True), v1d_inverse)
    assert_allclose(r_1d.apply(v_2d, inverse=True), v2d_inverse)
    assert_allclose(r_2d.apply(v_1d, inverse=True), v2d_inverse)
    assert_allclose(r_2d.apply(v_2d, inverse=True), v2d_inverse)


def test_apply_single_rotation_multiple_points():
    dcm = np.array([
        [0, -1, 0],
        [1, 0, 0],
        [0, 0, 1]
    ])
    r1 = Rotation.from_dcm(dcm)
    r2 = Rotation.from_dcm(np.expand_dims(dcm, axis=0))

    v = np.array([[1, 2, 3], [4, 5, 6]])
    v_rotated = np.array([[-2, 1, 3], [-5, 4, 6]])

    assert_allclose(r1.apply(v), v_rotated)
    assert_allclose(r2.apply(v), v_rotated)

    v_inverse = np.array([[2, -1, 3], [5, -4, 6]])

    assert_allclose(r1.apply(v, inverse=True), v_inverse)
    assert_allclose(r2.apply(v, inverse=True), v_inverse)


def test_apply_multiple_rotations_single_point():
    dcm = np.empty((2, 3, 3))
    dcm[0] = np.array([
        [0, -1, 0],
        [1, 0, 0],
        [0, 0, 1]
    ])
    dcm[1] = np.array([
        [1, 0, 0],
        [0, 0, -1],
        [0, 1, 0]
    ])
    r = Rotation.from_dcm(dcm)

    v1 = np.array([1, 2, 3])
    v2 = np.expand_dims(v1, axis=0)

    v_rotated = np.array([[-2, 1, 3], [1, -3, 2]])

    assert_allclose(r.apply(v1), v_rotated)
    assert_allclose(r.apply(v2), v_rotated)

    v_inverse = np.array([[2, -1, 3], [1, 3, -2]])

    assert_allclose(r.apply(v1, inverse=True), v_inverse)
    assert_allclose(r.apply(v2, inverse=True), v_inverse)


def test_apply_multiple_rotations_multiple_points():
    dcm = np.empty((2, 3, 3))
    dcm[0] = np.array([
        [0, -1, 0],
        [1, 0, 0],
        [0, 0, 1]
    ])
    dcm[1] = np.array([
        [1, 0, 0],
        [0, 0, -1],
        [0, 1, 0]
    ])
    r = Rotation.from_dcm(dcm)

    v = np.array([[1, 2, 3], [4, 5, 6]])
    v_rotated = np.array([[-2, 1, 3], [4, -6, 5]])
    assert_allclose(r.apply(v), v_rotated)
    v_inverse = np.array([[2, -1, 3], [4, 6, -5]])
    assert_allclose(r.apply(v, inverse=True), v_inverse)

    v_inverse = np.array([[2, -1, 3], [4, 6, -5]])

    assert_allclose(r.apply(v, inverse=True), v_inverse)

    v_inverse = np.array([[2, -1, 3], [4, 6, -5]])

    assert_allclose(r.apply(v, inverse=True), v_inverse)


def test_getitem():
    dcm = np.empty((2, 3, 3))
    dcm[0] = np.array([
        [0, -1, 0],
        [1, 0, 0],
        [0, 0, 1]
    ])
    dcm[1] = np.array([
        [1, 0, 0],
        [0, 0, -1],
        [0, 1, 0]
    ])
    r = Rotation.from_dcm(dcm)

    assert_allclose(r[0].as_dcm(), dcm[0])
    assert_allclose(r[1].as_dcm(), dcm[1])
    assert_allclose(r[:-1].as_dcm(), np.expand_dims(dcm[0], axis=0))


def test_n_rotations():
    dcm = np.empty((2, 3, 3))
    dcm[0] = np.array([
        [0, -1, 0],
        [1, 0, 0],
        [0, 0, 1]
    ])
    dcm[1] = np.array([
        [1, 0, 0],
        [0, 0, -1],
        [0, 1, 0]
    ])
    r = Rotation.from_dcm(dcm)

    assert_equal(len(r), 2)
    assert_equal(len(r[0]), 1)
    assert_equal(len(r[1]), 1)
    assert_equal(len(r[:-1]), 1)


def test_quat_ownership():
    # Ensure that users cannot accidentally corrupt object
    quat = np.array([
        [1, 0, 0, 0],
        [0, 1, 0, 0],
        [0, 0, 1, 0]
    ])
    r = Rotation.from_quaternion(quat, normalized=True)
    s = r[0:2]

    r._quat[0] = np.array([0, -1, 0, 0])
    assert_allclose(s._quat[0], np.array([1, 0, 0, 0]))
>>>>>>> 26cbd05a
<|MERGE_RESOLUTION|>--- conflicted
+++ resolved
@@ -621,7 +621,165 @@
     assert_array_almost_equal(result2, eye3d)
 
 
-<<<<<<< HEAD
+def test_apply_single_rotation_single_point():
+    dcm = np.array([
+        [0, -1, 0],
+        [1, 0, 0],
+        [0, 0, 1]
+    ])
+    r_1d = Rotation.from_dcm(dcm)
+    r_2d = Rotation.from_dcm(np.expand_dims(dcm, axis=0))
+
+    v_1d = np.array([1, 2, 3])
+    v_2d = np.expand_dims(v_1d, axis=0)
+    v1d_rotated = np.array([-2, 1, 3])
+    v2d_rotated = np.expand_dims(v1d_rotated, axis=0)
+
+    assert_allclose(r_1d.apply(v_1d), v1d_rotated)
+    assert_allclose(r_1d.apply(v_2d), v2d_rotated)
+    assert_allclose(r_2d.apply(v_1d), v2d_rotated)
+    assert_allclose(r_2d.apply(v_2d), v2d_rotated)
+
+    v1d_inverse = np.array([2, -1, 3])
+    v2d_inverse = np.expand_dims(v1d_inverse, axis=0)
+
+    assert_allclose(r_1d.apply(v_1d, inverse=True), v1d_inverse)
+    assert_allclose(r_1d.apply(v_2d, inverse=True), v2d_inverse)
+    assert_allclose(r_2d.apply(v_1d, inverse=True), v2d_inverse)
+    assert_allclose(r_2d.apply(v_2d, inverse=True), v2d_inverse)
+
+
+def test_apply_single_rotation_multiple_points():
+    dcm = np.array([
+        [0, -1, 0],
+        [1, 0, 0],
+        [0, 0, 1]
+    ])
+    r1 = Rotation.from_dcm(dcm)
+    r2 = Rotation.from_dcm(np.expand_dims(dcm, axis=0))
+
+    v = np.array([[1, 2, 3], [4, 5, 6]])
+    v_rotated = np.array([[-2, 1, 3], [-5, 4, 6]])
+
+    assert_allclose(r1.apply(v), v_rotated)
+    assert_allclose(r2.apply(v), v_rotated)
+
+    v_inverse = np.array([[2, -1, 3], [5, -4, 6]])
+
+    assert_allclose(r1.apply(v, inverse=True), v_inverse)
+    assert_allclose(r2.apply(v, inverse=True), v_inverse)
+
+
+def test_apply_multiple_rotations_single_point():
+    dcm = np.empty((2, 3, 3))
+    dcm[0] = np.array([
+        [0, -1, 0],
+        [1, 0, 0],
+        [0, 0, 1]
+    ])
+    dcm[1] = np.array([
+        [1, 0, 0],
+        [0, 0, -1],
+        [0, 1, 0]
+    ])
+    r = Rotation.from_dcm(dcm)
+
+    v1 = np.array([1, 2, 3])
+    v2 = np.expand_dims(v1, axis=0)
+
+    v_rotated = np.array([[-2, 1, 3], [1, -3, 2]])
+
+    assert_allclose(r.apply(v1), v_rotated)
+    assert_allclose(r.apply(v2), v_rotated)
+
+    v_inverse = np.array([[2, -1, 3], [1, 3, -2]])
+
+    assert_allclose(r.apply(v1, inverse=True), v_inverse)
+    assert_allclose(r.apply(v2, inverse=True), v_inverse)
+
+
+def test_apply_multiple_rotations_multiple_points():
+    dcm = np.empty((2, 3, 3))
+    dcm[0] = np.array([
+        [0, -1, 0],
+        [1, 0, 0],
+        [0, 0, 1]
+    ])
+    dcm[1] = np.array([
+        [1, 0, 0],
+        [0, 0, -1],
+        [0, 1, 0]
+    ])
+    r = Rotation.from_dcm(dcm)
+
+    v = np.array([[1, 2, 3], [4, 5, 6]])
+    v_rotated = np.array([[-2, 1, 3], [4, -6, 5]])
+    assert_allclose(r.apply(v), v_rotated)
+    v_inverse = np.array([[2, -1, 3], [4, 6, -5]])
+    assert_allclose(r.apply(v, inverse=True), v_inverse)
+
+    v_inverse = np.array([[2, -1, 3], [4, 6, -5]])
+
+    assert_allclose(r.apply(v, inverse=True), v_inverse)
+
+    v_inverse = np.array([[2, -1, 3], [4, 6, -5]])
+
+    assert_allclose(r.apply(v, inverse=True), v_inverse)
+
+
+def test_getitem():
+    dcm = np.empty((2, 3, 3))
+    dcm[0] = np.array([
+        [0, -1, 0],
+        [1, 0, 0],
+        [0, 0, 1]
+    ])
+    dcm[1] = np.array([
+        [1, 0, 0],
+        [0, 0, -1],
+        [0, 1, 0]
+    ])
+    r = Rotation.from_dcm(dcm)
+
+    assert_allclose(r[0].as_dcm(), dcm[0])
+    assert_allclose(r[1].as_dcm(), dcm[1])
+    assert_allclose(r[:-1].as_dcm(), np.expand_dims(dcm[0], axis=0))
+
+
+def test_n_rotations():
+    dcm = np.empty((2, 3, 3))
+    dcm[0] = np.array([
+        [0, -1, 0],
+        [1, 0, 0],
+        [0, 0, 1]
+    ])
+    dcm[1] = np.array([
+        [1, 0, 0],
+        [0, 0, -1],
+        [0, 1, 0]
+    ])
+    r = Rotation.from_dcm(dcm)
+
+    assert_equal(len(r), 2)
+    assert_equal(len(r[0]), 1)
+    assert_equal(len(r[1]), 1)
+    assert_equal(len(r[:-1]), 1)
+
+
+def test_quat_ownership():
+    # Ensure that users cannot accidentally corrupt object
+    quat = np.array([
+        [1, 0, 0, 0],
+        [0, 1, 0, 0],
+        [0, 0, 1, 0]
+    ])
+    r = Rotation.from_quaternion(quat, normalized=True)
+    s = r[0:2]
+
+    r._quat[0] = np.array([0, -1, 0, 0])
+    assert_allclose(s._quat[0], np.array([1, 0, 0, 0]))
+    
+
 def test_slerp():
     np.random.seed(0)
 
@@ -729,163 +887,4 @@
     with pytest.raises(ValueError, match="times must be within the range"):
         s([0, 1, 2])
     with pytest.raises(ValueError, match="times must be within the range"):
-        s([1, 2, 6])
-=======
-def test_apply_single_rotation_single_point():
-    dcm = np.array([
-        [0, -1, 0],
-        [1, 0, 0],
-        [0, 0, 1]
-    ])
-    r_1d = Rotation.from_dcm(dcm)
-    r_2d = Rotation.from_dcm(np.expand_dims(dcm, axis=0))
-
-    v_1d = np.array([1, 2, 3])
-    v_2d = np.expand_dims(v_1d, axis=0)
-    v1d_rotated = np.array([-2, 1, 3])
-    v2d_rotated = np.expand_dims(v1d_rotated, axis=0)
-
-    assert_allclose(r_1d.apply(v_1d), v1d_rotated)
-    assert_allclose(r_1d.apply(v_2d), v2d_rotated)
-    assert_allclose(r_2d.apply(v_1d), v2d_rotated)
-    assert_allclose(r_2d.apply(v_2d), v2d_rotated)
-
-    v1d_inverse = np.array([2, -1, 3])
-    v2d_inverse = np.expand_dims(v1d_inverse, axis=0)
-
-    assert_allclose(r_1d.apply(v_1d, inverse=True), v1d_inverse)
-    assert_allclose(r_1d.apply(v_2d, inverse=True), v2d_inverse)
-    assert_allclose(r_2d.apply(v_1d, inverse=True), v2d_inverse)
-    assert_allclose(r_2d.apply(v_2d, inverse=True), v2d_inverse)
-
-
-def test_apply_single_rotation_multiple_points():
-    dcm = np.array([
-        [0, -1, 0],
-        [1, 0, 0],
-        [0, 0, 1]
-    ])
-    r1 = Rotation.from_dcm(dcm)
-    r2 = Rotation.from_dcm(np.expand_dims(dcm, axis=0))
-
-    v = np.array([[1, 2, 3], [4, 5, 6]])
-    v_rotated = np.array([[-2, 1, 3], [-5, 4, 6]])
-
-    assert_allclose(r1.apply(v), v_rotated)
-    assert_allclose(r2.apply(v), v_rotated)
-
-    v_inverse = np.array([[2, -1, 3], [5, -4, 6]])
-
-    assert_allclose(r1.apply(v, inverse=True), v_inverse)
-    assert_allclose(r2.apply(v, inverse=True), v_inverse)
-
-
-def test_apply_multiple_rotations_single_point():
-    dcm = np.empty((2, 3, 3))
-    dcm[0] = np.array([
-        [0, -1, 0],
-        [1, 0, 0],
-        [0, 0, 1]
-    ])
-    dcm[1] = np.array([
-        [1, 0, 0],
-        [0, 0, -1],
-        [0, 1, 0]
-    ])
-    r = Rotation.from_dcm(dcm)
-
-    v1 = np.array([1, 2, 3])
-    v2 = np.expand_dims(v1, axis=0)
-
-    v_rotated = np.array([[-2, 1, 3], [1, -3, 2]])
-
-    assert_allclose(r.apply(v1), v_rotated)
-    assert_allclose(r.apply(v2), v_rotated)
-
-    v_inverse = np.array([[2, -1, 3], [1, 3, -2]])
-
-    assert_allclose(r.apply(v1, inverse=True), v_inverse)
-    assert_allclose(r.apply(v2, inverse=True), v_inverse)
-
-
-def test_apply_multiple_rotations_multiple_points():
-    dcm = np.empty((2, 3, 3))
-    dcm[0] = np.array([
-        [0, -1, 0],
-        [1, 0, 0],
-        [0, 0, 1]
-    ])
-    dcm[1] = np.array([
-        [1, 0, 0],
-        [0, 0, -1],
-        [0, 1, 0]
-    ])
-    r = Rotation.from_dcm(dcm)
-
-    v = np.array([[1, 2, 3], [4, 5, 6]])
-    v_rotated = np.array([[-2, 1, 3], [4, -6, 5]])
-    assert_allclose(r.apply(v), v_rotated)
-    v_inverse = np.array([[2, -1, 3], [4, 6, -5]])
-    assert_allclose(r.apply(v, inverse=True), v_inverse)
-
-    v_inverse = np.array([[2, -1, 3], [4, 6, -5]])
-
-    assert_allclose(r.apply(v, inverse=True), v_inverse)
-
-    v_inverse = np.array([[2, -1, 3], [4, 6, -5]])
-
-    assert_allclose(r.apply(v, inverse=True), v_inverse)
-
-
-def test_getitem():
-    dcm = np.empty((2, 3, 3))
-    dcm[0] = np.array([
-        [0, -1, 0],
-        [1, 0, 0],
-        [0, 0, 1]
-    ])
-    dcm[1] = np.array([
-        [1, 0, 0],
-        [0, 0, -1],
-        [0, 1, 0]
-    ])
-    r = Rotation.from_dcm(dcm)
-
-    assert_allclose(r[0].as_dcm(), dcm[0])
-    assert_allclose(r[1].as_dcm(), dcm[1])
-    assert_allclose(r[:-1].as_dcm(), np.expand_dims(dcm[0], axis=0))
-
-
-def test_n_rotations():
-    dcm = np.empty((2, 3, 3))
-    dcm[0] = np.array([
-        [0, -1, 0],
-        [1, 0, 0],
-        [0, 0, 1]
-    ])
-    dcm[1] = np.array([
-        [1, 0, 0],
-        [0, 0, -1],
-        [0, 1, 0]
-    ])
-    r = Rotation.from_dcm(dcm)
-
-    assert_equal(len(r), 2)
-    assert_equal(len(r[0]), 1)
-    assert_equal(len(r[1]), 1)
-    assert_equal(len(r[:-1]), 1)
-
-
-def test_quat_ownership():
-    # Ensure that users cannot accidentally corrupt object
-    quat = np.array([
-        [1, 0, 0, 0],
-        [0, 1, 0, 0],
-        [0, 0, 1, 0]
-    ])
-    r = Rotation.from_quaternion(quat, normalized=True)
-    s = r[0:2]
-
-    r._quat[0] = np.array([0, -1, 0, 0])
-    assert_allclose(s._quat[0], np.array([1, 0, 0, 0]))
->>>>>>> 26cbd05a
+        s([1, 2, 6])