--- conflicted
+++ resolved
@@ -866,8 +866,6 @@
                 - a stack of rotation(s), if `indexer` is a slice, or and index
                   array.
         """
-<<<<<<< HEAD
-        # __init__ now copies by default
         return self.__class__(self._quat[indexer], normalized=True)
 
 
@@ -952,7 +950,4 @@
         alpha = (compute_times - self.times[ind]) / self.timedelta[ind]
 
         return (self.rotations[ind] *
-                Rotation.from_rotvec(self.rotvecs[ind] * alpha[:, None]))
-=======
-        return self.__class__(self._quat[indexer], normalized=True)
->>>>>>> dff982ef
+                Rotation.from_rotvec(self.rotvecs[ind] * alpha[:, None]))