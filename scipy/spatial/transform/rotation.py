--- conflicted
+++ resolved
@@ -1,11 +1,5 @@
 from __future__ import division, print_function, absolute_import
 
-<<<<<<< HEAD
-import numpy as np
-import scipy.linalg
-from scipy.stats import special_ortho_group
-=======
->>>>>>> 6472459c
 import re
 import warnings
 import numpy as np
@@ -879,8 +873,6 @@
                 - a stack of rotation(s), if `indexer` is a slice, or and index
                   array.
         """
-<<<<<<< HEAD
-        # __init__ now copies by default
         return self.__class__(self._quat[indexer], normalized=True)
 
     @classmethod
@@ -919,7 +911,4 @@
         if num == 1:
             sample = sample[None, :, :]
 
-        return Rotation.from_dcm(sample)
-=======
-        return self.__class__(self._quat[indexer], normalized=True)
->>>>>>> 6472459c
+        return Rotation.from_dcm(sample)